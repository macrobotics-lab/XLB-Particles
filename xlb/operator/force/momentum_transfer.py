from functools import partial
import jax.numpy as jnp
from jax import jit, lax
import warp as wp
from typing import Any

from xlb.velocity_set.velocity_set import VelocitySet
from xlb.precision_policy import PrecisionPolicy
from xlb.compute_backend import ComputeBackend
from xlb.operator.operator import Operator
from xlb.operator.stream import Stream


class MomentumTransfer(Operator):
    """
    An opertor for the momentum exchange method to compute the boundary force vector exerted on the solid geometry
    based on [1] as described in [3]. Ref [2] shows how [1] is applicable to curved geometries only by using a
    bounce-back method (e.g. Bouzidi) that accounts for curved boundaries.
    NOTE: this function should be called after BC's are imposed.
    [1] A.J.C. Ladd, Numerical simulations of particular suspensions via a discretized Boltzmann equation.
        Part 2 (numerical results), J. Fluid Mech. 271 (1994) 311-339.
    [2] R. Mei, D. Yu, W. Shyy, L.-S. Luo, Force evaluation in the lattice Boltzmann method involving
        curved geometry, Phys. Rev. E 65 (2002) 041203.
    [3] Caiazzo, A., & Junk, M. (2008). Boundary forces in lattice Boltzmann: Analysis of momentum exchange
        algorithm. Computers & Mathematics with Applications, 55(7), 1415-1423.

    Notes
    -----
    This method computes the force exerted on the solid geometry at each boundary node using the momentum exchange method.
    The force is computed based on the post-streaming and post-collision distribution functions. This method
    should be called after the boundary conditions are imposed.
    """

    def __init__(
        self,
        no_slip_bc_instance,
        velocity_set: VelocitySet = None,
        precision_policy: PrecisionPolicy = None,
        compute_backend: ComputeBackend = None,
    ):
        self.no_slip_bc_instance = no_slip_bc_instance
        self.stream = Stream(velocity_set, precision_policy, compute_backend)

        # Call the parent constructor
        super().__init__(
            velocity_set,
            precision_policy,
            compute_backend,
        )

    @Operator.register_backend(ComputeBackend.JAX)
    @partial(jit, static_argnums=(0))
    def jax_implementation(self, f, bc_id, missing_mask):
        """
        Parameters
        ----------
        f : jax.numpy.ndarray
            The post-collision distribution function at each node in the grid.
        bc_id : jax.numpy.ndarray
            A grid field with 0 everywhere except for boundary nodes which are designated
            by their respective boundary id's.
        missing_mask : jax.numpy.ndarray
            A grid field with lattice cardinality that specifies missing lattice directions
            for each boundary node.

        Returns
        -------
        jax.numpy.ndarray
            The force exerted on the solid geometry at each boundary node.
        """
        # Give the input post-collision populations, streaming once and apply the BC the find post-stream values.
        f_post_collision = f
        f_post_stream = self.stream(f_post_collision)
        f_post_stream = self.no_slip_bc_instance(f_post_collision, f_post_stream, bc_id, missing_mask)

        # Compute momentum transfer
        boundary = bc_id == self.no_slip_bc_instance.id
        new_shape = (self.velocity_set.q,) + boundary.shape[1:]
        boundary = lax.broadcast_in_dim(boundary, new_shape, tuple(range(self.velocity_set.d + 1)))

        # the following will return force as a grid-based field with zero everywhere except for boundary nodes.
        opp = self.velocity_set.opp_indices
        phi = f_post_collision[opp] + f_post_stream
        phi = jnp.where(jnp.logical_and(boundary, missing_mask), phi, 0.0)
        force = jnp.tensordot(self.velocity_set.c[:, opp], phi, axes=(-1, 0))
        return force

    def _construct_warp(self):
        # Set local constants TODO: This is a hack and should be fixed with warp update
        _c = self.velocity_set.c
        _opp_indices = self.velocity_set.opp_indices
        _f_vec = wp.vec(self.velocity_set.q, dtype=self.compute_dtype)
        _missing_mask_vec = wp.vec(self.velocity_set.q, dtype=wp.uint8)  # TODO fix vec bool
        _no_slip_id = self.no_slip_bc_instance.id

        # Find velocity index for 0, 0, 0
        for l in range(self.velocity_set.q):
            if _c[0, l] == 0 and _c[1, l] == 0 and _c[2, l] == 0:
                zero_index = l
        _zero_index = wp.int32(zero_index)

        # Construct the warp kernel
        @wp.kernel
        def kernel2d(
            f: wp.array3d(dtype=Any),
            bc_id: wp.array3d(dtype=wp.uint8),
            missing_mask: wp.array3d(dtype=wp.bool),
            force: wp.array(dtype=Any),
        ):
            # Get the global index
            i, j = wp.tid()
            index = wp.vec2i(i, j)

            # Get the boundary id
            _boundary_id = bc_id[0, index[0], index[1]]
            _missing_mask = _missing_mask_vec()
            for l in range(self.velocity_set.q):
                # TODO fix vec bool
                if missing_mask[l, index[0], index[1]]:
                    _missing_mask[l] = wp.uint8(1)
                else:
                    _missing_mask[l] = wp.uint8(0)

            # Determin if boundary is an edge by checking if center is missing
            is_edge = wp.bool(False)
            if _boundary_id == wp.uint8(_no_slip_id):
                if _missing_mask[_zero_index] == wp.uint8(0):
                    is_edge = wp.bool(True)

            # If the boundary is an edge then add the momentum transfer
            m = wp.vec2()
            if is_edge:
                # Get the distribution function
                f_post_collision = _f_vec()
                for l in range(self.velocity_set.q):
                    f_post_collision[l] = f[l, index[0], index[1]]

                # Apply streaming (pull method)
                f_post_stream = self.stream.warp_functional(f, index)
                f_post_stream = self.no_slip_bc_instance.warp_functional(f_post_collision, f_post_stream, _f_vec(), _missing_mask)

                # Compute the momentum transfer
<<<<<<< HEAD
                for d in range(self.velocity_set.d):
                    m[d] = self.compute_dtype(0.0)
                    for l in range(self.velocity_set.q):
                        if _missing_mask[l] == wp.uint8(1):
                            phi = f_post_collision[_opp_indices[l]] + f_post_stream[l]
=======
                for l in range(self.velocity_set.q):
                    if _missing_mask[l] == wp.uint8(1):
                        phi = f_post_collision[_opp_indices[l]] + f_post_stream[l]
                        for d in range(self.velocity_set.d):
>>>>>>> a3963282
                            m[d] += phi * self.compute_dtype(_c[d, _opp_indices[l]])

            wp.atomic_add(force, 0, m)

        # Construct the warp kernel
        @wp.kernel
        def kernel3d(
            f: wp.array4d(dtype=Any),
            bc_id: wp.array4d(dtype=wp.uint8),
            missing_mask: wp.array4d(dtype=wp.bool),
            force: wp.array(dtype=Any),
        ):
            # Get the global index
            i, j, k = wp.tid()
            index = wp.vec3i(i, j, k)

            # Get the boundary id
            _boundary_id = bc_id[0, index[0], index[1], index[2]]
            _missing_mask = _missing_mask_vec()
            for l in range(self.velocity_set.q):
                # TODO fix vec bool
                if missing_mask[l, index[0], index[1], index[2]]:
                    _missing_mask[l] = wp.uint8(1)
                else:
                    _missing_mask[l] = wp.uint8(0)

            # Determin if boundary is an edge by checking if center is missing
            is_edge = wp.bool(False)
            if _boundary_id == wp.uint8(_no_slip_id):
                if _missing_mask[_zero_index] == wp.uint8(0):
                    is_edge = wp.bool(True)

            # If the boundary is an edge then add the momentum transfer
            m = wp.vec3()
            if is_edge:
                # Get the distribution function
                f_post_collision = _f_vec()
                for l in range(self.velocity_set.q):
                    f_post_collision[l] = f[l, index[0], index[1], index[2]]

                # Apply streaming (pull method)
                f_post_stream = self.stream.warp_functional(f, index)
                f_post_stream = self.no_slip_bc_instance.warp_functional(f_post_collision, f_post_stream, _f_vec(), _missing_mask)

                # Compute the momentum transfer
<<<<<<< HEAD
                for d in range(self.velocity_set.d):
                    m[d] = self.compute_dtype(0.0)
                    for l in range(self.velocity_set.q):
                        if _missing_mask[l] == wp.uint8(1):
                            phi = f_post_collision[_opp_indices[l]] + f_post_stream[l]
=======
                for l in range(self.velocity_set.q):
                    if _missing_mask[l] == wp.uint8(1):
                        phi = f_post_collision[_opp_indices[l]] + f_post_stream[l]
                        for d in range(self.velocity_set.d):
>>>>>>> a3963282
                            m[d] += phi * self.compute_dtype(_c[d, _opp_indices[l]])

            wp.atomic_add(force, 0, m)

        # Return the correct kernel
        kernel = kernel3d if self.velocity_set.d == 3 else kernel2d

        return None, kernel

    @Operator.register_backend(ComputeBackend.WARP)
    def warp_implementation(self, f, bc_id, missing_mask):
        # Allocate the force vector (the total integral value will be computed)
        force = wp.zeros((1), dtype=wp.vec3) if self.velocity_set.d == 3 else wp.zeros((1), dtype=wp.vec2)

        # Launch the warp kernel
        wp.launch(
            self.warp_kernel,
            inputs=[f, bc_id, missing_mask, force],
            dim=f.shape[1:],
        )
        return force.numpy()[0]<|MERGE_RESOLUTION|>--- conflicted
+++ resolved
@@ -140,18 +140,11 @@
                 f_post_stream = self.no_slip_bc_instance.warp_functional(f_post_collision, f_post_stream, _f_vec(), _missing_mask)
 
                 # Compute the momentum transfer
-<<<<<<< HEAD
                 for d in range(self.velocity_set.d):
                     m[d] = self.compute_dtype(0.0)
                     for l in range(self.velocity_set.q):
                         if _missing_mask[l] == wp.uint8(1):
                             phi = f_post_collision[_opp_indices[l]] + f_post_stream[l]
-=======
-                for l in range(self.velocity_set.q):
-                    if _missing_mask[l] == wp.uint8(1):
-                        phi = f_post_collision[_opp_indices[l]] + f_post_stream[l]
-                        for d in range(self.velocity_set.d):
->>>>>>> a3963282
                             m[d] += phi * self.compute_dtype(_c[d, _opp_indices[l]])
 
             wp.atomic_add(force, 0, m)
@@ -197,18 +190,11 @@
                 f_post_stream = self.no_slip_bc_instance.warp_functional(f_post_collision, f_post_stream, _f_vec(), _missing_mask)
 
                 # Compute the momentum transfer
-<<<<<<< HEAD
                 for d in range(self.velocity_set.d):
                     m[d] = self.compute_dtype(0.0)
                     for l in range(self.velocity_set.q):
                         if _missing_mask[l] == wp.uint8(1):
                             phi = f_post_collision[_opp_indices[l]] + f_post_stream[l]
-=======
-                for l in range(self.velocity_set.q):
-                    if _missing_mask[l] == wp.uint8(1):
-                        phi = f_post_collision[_opp_indices[l]] + f_post_stream[l]
-                        for d in range(self.velocity_set.d):
->>>>>>> a3963282
                             m[d] += phi * self.compute_dtype(_c[d, _opp_indices[l]])
 
             wp.atomic_add(force, 0, m)
