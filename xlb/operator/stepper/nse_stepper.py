--- conflicted
+++ resolved
@@ -286,13 +286,8 @@
             f_post_stream = self.stream.warp_functional(f_0, index)
 
             # Prepare auxilary data for BC (if applicable)
-<<<<<<< HEAD
-            _boundary_id = boundary_mask[0, index[0], index[1]]
-            f_auxiliary = get_bc_auxilary_data_2d(f_0, index, _boundary_id, _missing_mask, bc_struct)
-=======
             _boundary_map = boundary_map[0, index[0], index[1]]
-            f_auxiliary = prepare_bc_auxilary_data_2d(f_0, index, _boundary_map, _missing_mask, bc_struct)
->>>>>>> 60aad2e3
+            f_auxiliary = get_bc_auxilary_data_2d(f_0, index, _boundary_map, _missing_mask, bc_struct)
 
             # Apply post-streaming type boundary conditions
             f_post_stream = apply_post_streaming_bc(f_post_collision, f_post_stream, f_auxiliary, _missing_mask, _boundary_map, bc_struct)
@@ -339,13 +334,8 @@
             f_post_stream = self.stream.warp_functional(f_0, index)
 
             # Prepare auxilary data for BC (if applicable)
-<<<<<<< HEAD
-            _boundary_id = boundary_mask[0, index[0], index[1], index[2]]
-            f_auxiliary = get_bc_auxilary_data_3d(f_0, index, _boundary_id, _missing_mask, bc_struct)
-=======
             _boundary_map = boundary_map[0, index[0], index[1], index[2]]
-            f_auxiliary = prepare_bc_auxilary_data_3d(f_0, index, _boundary_map, _missing_mask, bc_struct)
->>>>>>> 60aad2e3
+            f_auxiliary = get_bc_auxilary_data_3d(f_0, index, _boundary_map, _missing_mask, bc_struct)
 
             # Apply post-streaming type boundary conditions
             f_post_stream = apply_post_streaming_bc(f_post_collision, f_post_stream, f_auxiliary, _missing_mask, _boundary_map, bc_struct)
